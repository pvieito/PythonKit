--- conflicted
+++ resolved
@@ -13,16 +13,12 @@
             return
         }
         
-<<<<<<< HEAD
         let pythonAdd = PythonFunction { args in
-=======
-        let pythonAdd = PythonFunction { (args: [PythonObject]) in
->>>>>>> e56b9707
             let lhs = args[0]
             let rhs = args[1]
             return lhs + rhs
         }.pythonObject
-
+        
         let pythonSum = pythonAdd(2, 3)
         XCTAssertNotNil(Double(pythonSum))
         XCTAssertEqual(pythonSum, 5)
@@ -58,54 +54,33 @@
             return
         }
         
-<<<<<<< HEAD
         let constructor = PythonInstanceMethod { args in
             let `self` = args[0]
             `self`.constructor_arg = args[1]
-=======
-        let constructor = PythonInstanceMethod { (args: [PythonObject]) in
-            let `self` = args[0]
-            let arg = args[1]
-            `self`.constructor_arg = arg
->>>>>>> e56b9707
             return Python.None
         }
-
+        
         // Instead of calling `print`, use this to test what would be output.
         var printOutput: String?
-
-<<<<<<< HEAD
+        
         // Example of function using an alternative syntax for `args`.
         let displayMethod = PythonInstanceMethod { (args: [PythonObject]) in
             // let `self` = args[0]
             printOutput = String(args[1])
             return Python.None
         }
-
+        
         let classMethodOriginal = PythonInstanceMethod { args in
             // let cls = args[0]
             printOutput = String(args[1])
-=======
-        let displayMethod = PythonInstanceMethod { (args: [PythonObject]) in
-            // let `self` = params[0]
-            let arg = args[1]
-            printOutput = String(arg)
             return Python.None
         }
-
-        let classMethodOriginal = PythonInstanceMethod { (args: [PythonObject]) in
-            // let cls = params[0]
-            let arg = args[1]
-            printOutput = String(arg)
->>>>>>> e56b9707
-            return Python.None
-        }
-
+        
         // Did not explicitly convert `constructor` or `displayMethod` to
         // PythonObject. This is intentional, as the `PythonClass` initializer
         // should take any `PythonConvertible` and not just `PythonObject`.
         let classMethod = Python.classmethod(classMethodOriginal.pythonObject)
-
+        
         let Geeks = PythonClass("Geeks", members: [
             // Constructor
             "__init__": constructor,
@@ -123,10 +98,10 @@
         XCTAssertEqual(obj.constructor_arg, "constructor argument")
         XCTAssertEqual(obj.string_attribute, "Geeks 4 geeks!")
         XCTAssertEqual(obj.int_attribute, 1706256)
-
+        
         obj.func_arg("Geeks for Geeks")
         XCTAssertEqual(printOutput, "Geeks for Geeks")
-
+        
         Geeks.class_func("Class Dynamically Created!")
         XCTAssertEqual(printOutput, "Class Dynamically Created!")
     }
@@ -159,20 +134,16 @@
         
         var helloOutput: String?
         var helloWorldOutput: String?
-
+        
         // Declare subclasses of `Python.Exception`
-
+        
         let HelloException = PythonClass(
             "HelloException",
             superclasses: [Python.Exception],
             members: [
                 "str_prefix": "HelloException-prefix ",
                 
-<<<<<<< HEAD
                 "__init__": PythonInstanceMethod { args in
-=======
-                "__init__": PythonInstanceMethod { (args: [PythonObject]) in
->>>>>>> e56b9707
                     let `self` = args[0]
                     let message = "hello \(args[1])"
                     helloOutput = String(message)
@@ -195,11 +166,7 @@
             members: [
                 "str_prefix": "HelloWorldException-prefix ",
                 
-<<<<<<< HEAD
                 "__init__": PythonInstanceMethod { args in
-=======
-                "__init__": PythonInstanceMethod { (args: [PythonObject]) in
->>>>>>> e56b9707
                     let `self` = args[0]
                     let message = "world \(args[1])"
                     helloWorldOutput = String(message)
@@ -219,7 +186,7 @@
         ).pythonObject
         
         // Test that inheritance works as expected
-
+        
         let error1 = HelloException("test 1")
         XCTAssertEqual(helloOutput, "hello test 1")
         XCTAssertEqual(Python.str(error1), "HelloException-prefix HelloException('hello test 1')")
@@ -234,7 +201,7 @@
         XCTAssertNotEqual(error2.custom_method(), "123")
         
         // Test that subclasses behave like Python exceptions
-
+        
         // Example of function with no named parameters, which can be stated
         // ergonomically using an underscore. The ignored input is a [PythonObject].
         let testFunction = PythonFunction { _ in
